--- conflicted
+++ resolved
@@ -75,38 +75,21 @@
 ```
 
 ### 1.5. Install optional packages
-<<<<<<< HEAD
-* If you want to train with appearance variation images
-
-  ```bash
-  pip install git+https://github.com/NVlabs/tiny-cuda-nn/#subdirectory=bindings/torch
-  ```
+
+* <a href="https://ffmpeg.org/">ffmpeg</a> is required if you want to render video: `sudo apt install -y ffmpeg`
+* If you want to use <a href="https://github.com/nerfstudio-project/gsplat">nerfstudio-project/gsplat</a>
+  
+    ```bash
+    pip install git+https://github.com/yzslab/gsplat.git
+    ```
+  
+  This command will install my modified version, which is required by LightGaussian and Mip-Splatting. If you do not need them, you can also install vanilla gsplat <a href="https://github.com/nerfstudio-project/gsplat/tree/v0.1.12">v0.1.12</a>.
+
 * If you want to use ds-splat:
 
     ```bash
     pip install ds-splat==0.0.1
     ```
-
-* If you want to use nerfstudio-project/gsplat
-  * Vanilla version
-
-    ```bash
-    pip install gsplat==0.1.11
-    ```
-
-  * If you need MipSplatting, LightGaussian
-
-=======
-* <a href="https://ffmpeg.org/">ffmpeg</a> is required if you want to render video: `sudo apt install -y ffmpeg`
-* If you want to use <a href="https://github.com/nerfstudio-project/gsplat">nerfstudio-project/gsplat</a>
-  
->>>>>>> 25bc5749
-    ```bash
-    pip install git+https://github.com/yzslab/gsplat.git
-    ```
-  
-  This command will install my modified version, which is required by LightGaussian and Mip-Splatting. If you do not need them, you can also install vanilla gsplat <a href="https://github.com/nerfstudio-project/gsplat/tree/v0.1.12">v0.1.12</a>.
-  
 * If you need <a href="#210-segment-any-3d-gaussians">SegAnyGaussian</a>
   * gsplat (see command above)
   * `pip install hdbscan scikit-learn==1.3.2 git+https://github.com/facebookresearch/segment-anything.git`
